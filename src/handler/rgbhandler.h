#ifndef RGBHANDLER_H
#define RGBHANDLER_H

#include <Arduino.h>
#include <WS2812Serial.h>

// defines 7 sections with respective LED counts
constexpr uint8_t NUM_SECTIONS = 7;
constexpr uint16_t SECTION_SIZES[NUM_SECTIONS] = {15, 10, 10, 10, 15, 4, 4}; // example sizes, change later idfk

// compile-time calculation of total LED count
constexpr uint16_t TOTAL_LEDS = []()
{
    uint16_t total = 0;
    for (auto size : SECTION_SIZES)
        total += size;
    return total;
}();

// pin and brightness settings
constexpr uint8_t LED_PIN = 6;                 // pin controlling WS2812 LEDs
constexpr unsigned long DEFAULT_SPEED = 50;    // default effect speed
constexpr unsigned long MIN_SPEED = 20;        // minimum speed limit
constexpr unsigned long MAX_SPEED = 2000;      // maximum speed limit
constexpr uint8_t DEFAULT_BRIGHTNESS = 128;    // default brightness level
constexpr uint8_t MAX_BRIGHTNESS = 255;        // maximum brightness level

// effect types (NONE = static color, PULSE = fading effect, STREAK = moving trail)
enum EffectType
{
    NONE,
    PULSE,
    STREAK
};

class RGBHandler
{
public:
    RGBHandler(uint8_t kLED);
    bool Begin();
    void Update();

<<<<<<< HEAD
    // section-based led control
    bool setSectionSolidColor(uint8_t section, uint8_t r, uint8_t g, uint8_t b);
    bool setSectionPulseEffect(uint8_t section, uint8_t r, uint8_t g, uint8_t b, unsigned long speed);
    bool setSectionStreakEffect(uint8_t section, uint8_t r, uint8_t g, uint8_t b, unsigned long speed);
    bool stopSectionEffect(uint8_t section);
    bool setGlobalBrightness(uint8_t brightness);
    // bool processCommand(const String &command);
    void stopAllEffects();
=======
    // section-based LED control
    bool setSectionSolidColor(uint8_t section, uint8_t r, uint8_t g, uint8_t b); // sets a section to a solid color
    bool setSectionPulseEffect(uint8_t section, uint8_t r, uint8_t g, uint8_t b, unsigned long speed); // enables pulse effect
    bool setSectionStreakEffect(uint8_t section, uint8_t r, uint8_t g, uint8_t b, unsigned long speed); // enables streak effect
    bool stopSectionEffect(uint8_t section); // stops effect in a section
    bool setGlobalBrightness(uint8_t brightness); // adjusts global brightness
    bool processCommand(const String &command); // processes external command inputs
    void stopAllEffects(); // stops all active effects
>>>>>>> c2704542

    void PrintInfo(Print &output, bool printConfig) const;
    friend Print &operator<<(Print &output, const RGBHandler &handler);

private:
    uint8_t kLED;
    // storing effect states for each section
    struct SectionEffect
    {
        EffectType currentEffect = NONE;  // current effect type (NONE, PULSE, STREAK)
        unsigned long lastUpdate = 0;     // timestamp of last update
        unsigned long effectSpeed = DEFAULT_SPEED; // speed of the effect
        
        // pulse effect parameters
        uint8_t pulse_r, pulse_g, pulse_b; // base color for pulse effect
        uint16_t pulse_phase = 0;  // current phase of pulse effect
        uint16_t pulse_step = 0;   // step size for brightness change
        
        // streak effect parameters
        uint8_t streak_r, streak_g, streak_b; // color of the streak
        int streak_position = 0;   // current position of the streak
        uint8_t streak_trailLength = 2; // length of the trail
    };

    SectionEffect sections[NUM_SECTIONS]; // array storing effect states per section
    uint16_t sectionStarts[NUM_SECTIONS]; // array storing the starting indices of each section
    uint8_t globalBrightness = DEFAULT_BRIGHTNESS; // current global brightness
    WS2812Serial leds; // LED strip driver instance

    // utility functions for effects
    void applyBrightness(uint8_t r, uint8_t g, uint8_t b, uint8_t &r_out, uint8_t &g_out, uint8_t &b_out); // applies brightness scaling
    void updatePulse(uint8_t section);  // updates pulse effect for a section
    void updateStreak(uint8_t section); // updates streak effect for a section

    // tracking previous positions for streak effect
    static int prev_positions[NUM_SECTIONS];

    // memory buffers for WS2812Serial
    uint8_t drawingMemory[TOTAL_LEDS * 3] __attribute__((aligned(32))); // buffer for LED drawing
    alignas(32) uint8_t displayMemory[TOTAL_LEDS * 12]; // buffer for LED display

    // compile-time LED count calculation
    static constexpr uint16_t TOTAL_LEDS = []() {
        uint16_t total = 0;
        for (auto size : SECTION_SIZES) total += size;
        return total;
    }();
};

#endif<|MERGE_RESOLUTION|>--- conflicted
+++ resolved
@@ -40,16 +40,6 @@
     bool Begin();
     void Update();
 
-<<<<<<< HEAD
-    // section-based led control
-    bool setSectionSolidColor(uint8_t section, uint8_t r, uint8_t g, uint8_t b);
-    bool setSectionPulseEffect(uint8_t section, uint8_t r, uint8_t g, uint8_t b, unsigned long speed);
-    bool setSectionStreakEffect(uint8_t section, uint8_t r, uint8_t g, uint8_t b, unsigned long speed);
-    bool stopSectionEffect(uint8_t section);
-    bool setGlobalBrightness(uint8_t brightness);
-    // bool processCommand(const String &command);
-    void stopAllEffects();
-=======
     // section-based LED control
     bool setSectionSolidColor(uint8_t section, uint8_t r, uint8_t g, uint8_t b); // sets a section to a solid color
     bool setSectionPulseEffect(uint8_t section, uint8_t r, uint8_t g, uint8_t b, unsigned long speed); // enables pulse effect
@@ -58,7 +48,7 @@
     bool setGlobalBrightness(uint8_t brightness); // adjusts global brightness
     bool processCommand(const String &command); // processes external command inputs
     void stopAllEffects(); // stops all active effects
->>>>>>> c2704542
+
 
     void PrintInfo(Print &output, bool printConfig) const;
     friend Print &operator<<(Print &output, const RGBHandler &handler);
